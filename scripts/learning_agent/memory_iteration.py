--- conflicted
+++ resolved
@@ -88,14 +88,10 @@
                              update_policy=False):
     if reset_before_converging:
         agent.reset_value_functions()
-<<<<<<< HEAD
-    for i in trange(args.n_episodes_per_policy):
-=======
 
     pbar = tqdm(total=n_samples)
     total_samples = 0
     while total_samples < n_samples:
->>>>>>> 9b78bdab
         agent.reset_memory_state()
         obs, _ = env.reset()
         action = agent.act(obs)
