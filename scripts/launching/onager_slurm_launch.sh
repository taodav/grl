cd ../../

onager launch \
    --backend slurm \
<<<<<<< HEAD
    --jobname sample_based_tmaze_sweep_eps \
    --mem 3 \
    --cpus 3 \
    --duration 1-00:00:00 \
=======
    --jobname rnn_rocksample_sweep_td \
    --mem 7 \
    --cpus 1 \
    --duration 0-9:00:00 \
>>>>>>> 2b7b09e3
    --venv venv \
#    --tasks-per-node 4 \<|MERGE_RESOLUTION|>--- conflicted
+++ resolved
@@ -2,16 +2,9 @@
 
 onager launch \
     --backend slurm \
-<<<<<<< HEAD
-    --jobname sample_based_tmaze_sweep_eps \
-    --mem 3 \
-    --cpus 3 \
-    --duration 1-00:00:00 \
-=======
     --jobname rnn_rocksample_sweep_td \
     --mem 7 \
     --cpus 1 \
     --duration 0-9:00:00 \
->>>>>>> 2b7b09e3
     --venv venv \
 #    --tasks-per-node 4 \