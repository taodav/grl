from argparse import Namespace
from typing import Union, Tuple

import jax
import numpy as np

from grl.agent import get_agent, RNNAgent
from grl.environment import get_env
from grl.evaluation import eval_episodes
from grl.mdp import MDP, POMDP
from grl.model import get_network
from grl.run_sample_based import parse_arguments
from grl.sample_trainer import Trainer
from grl.utils.data import uncompress_episode_rewards
from grl.utils.optimizer import get_optimizer
from grl.environment.wrappers import GammaTerminalWrapper

<<<<<<< HEAD
def train_agent(rand_key: jax.random.PRNGKey, args: Namespace, env: Union[MDP, AbstractMDP, GammaTerminalWrapper]) \
=======
def train_agent(rand_key: jax.random.PRNGKey, args: Namespace, env: Union[MDP, POMDP]) \
>>>>>>> 2540da77
        -> Tuple[RNNAgent, dict, jax.random.PRNGKey]:
    network = get_network(args, env.action_space.n)

    optimizer = get_optimizer(args.optimizer, step_size=args.lr)

    agent = get_agent(network, optimizer, env.observation_space.shape, env, args)

    trainer_key, rand_key = jax.random.split(rand_key)
    trainer = Trainer(env, agent, trainer_key, args)

    final_network_params, final_optimizer_params, episodes_info = trainer.train()
    return agent, final_network_params, rand_key

def test_both_values():
    args = parse_arguments(return_defaults=True)
    chain_length = 5
    args.spec = 'po_simple_chain'
    args.max_episode_steps = chain_length
    args.seed = 2020

    args.total_steps = 5000
    args.algo = 'multihead_rnn'
    args.multihead_loss_mode = 'both'
    args.lr = 0.001
    args.no_gamma_terminal = True

    np.random.seed(args.seed)
    rand_key = jax.random.PRNGKey(args.seed)

    env = get_env(args, n=chain_length)

    agent, network_params, rand_key = train_agent(rand_key, args, env)

    hs, rand_key = agent.reset(rand_key)

    obs, env_info = env.reset()

    action, rand_key, next_hs, _ = agent.act(network_params, obs, hs, rand_key)
    new_carry, q_td, q_mc = agent.Qs(network_params,
                                     np.expand_dims(np.expand_dims(obs, 0), 0),
                                     hs,
                                     mode='both')
    hs = next_hs
    action = action.item()

    all_td_qs = [q_td.item()]
    all_mc_qs = [q_mc.item()]
    for t in range(args.max_episode_steps):
        next_obs, reward, done, _, info = env.step(action, gamma_terminal=False)

        next_action, rand_key, next_hs, _ = agent.act(network_params, next_obs, hs, rand_key)
        new_carry, q_td, q_mc = agent.Qs(network_params,
                                         np.expand_dims(np.expand_dims(next_obs, 0), 0),
                                         hs,
                                         mode='both')
        next_action = next_action.item()
        all_td_qs.append(q_td.item())
        all_mc_qs.append(q_mc.item())

        if done:
            break

        # bump time step
        hs = next_hs
        action = next_action

    all_td_qs = np.array(all_td_qs[:-1])
    all_mc_qs = np.array(all_mc_qs[:-1])

    ground_truth_vals = env.gamma**(np.arange(chain_length - 1)[::-1])
    td_mse = ((ground_truth_vals - all_td_qs)**2).mean()
    mc_mse = ((ground_truth_vals - all_mc_qs)**2).mean()

    assert np.isclose(td_mse, 0,
                      atol=1e-3), f'Values are inaccurate for TD value head: {all_td_qs}'
    assert np.isclose(mc_mse, 0,
                      atol=1e-3), f'Values are inaccurate for MC value head: {all_mc_qs}'

def test_gamma_terminal():
    args = parse_arguments(return_defaults=True)
    chain_length = 5
    args.spec = 'po_simple_chain'
    args.max_episode_steps = chain_length
    args.seed = 2020

    args.total_steps = 10000
    args.algo = 'multihead_rnn'

    np.random.seed(args.seed)
    rand_key = jax.random.PRNGKey(args.seed)

    env = get_env(args, n=chain_length)

    args.multihead_loss_mode = 'td'
    args.multihead_action_mode = 'td'
    args.lr = 0.0001 # TD
    # args.lr = 0.0005  # MC

    agent, network_params, rand_key = train_agent(rand_key, args, env)

    final_eval_info, rand_key = eval_episodes(agent,
                                              network_params,
                                              env,
                                              rand_key,
                                              n_episodes=1,
                                              test_eps=0.,
                                              max_episode_steps=args.max_episode_steps)
    all_qs = np.array([q.item() for q in final_eval_info['episode_qs'][0]])[:-1]

    ground_truth_vals = env.gamma**(np.arange(chain_length - 1)[::-1])
    mse = ((ground_truth_vals - all_qs)**2).mean()

    # we set a higher tolerance here b/c gamma termination introduces
    # a lot of instability into the system.
    assert np.isclose(mse, 0,
                      atol=1e-2), f'Values are inaccurate for gamma_terminal TD values: {all_qs}'

def test_td_mc_values():
    args = parse_arguments(return_defaults=True)
    chain_length = 5
    args.spec = 'po_simple_chain'
    args.max_episode_steps = chain_length
    args.seed = 2020

    args.total_steps = 5000
    args.algo = 'multihead_rnn'
    args.no_gamma_terminal = True

    np.random.seed(args.seed)
    rand_key = jax.random.PRNGKey(args.seed)

    env = get_env(args, n=chain_length)

    for mode, lr in zip(['td', 'mc'], [0.0002, 0.001]):
        args.multihead_loss_mode = mode
        args.multihead_action_mode = mode
        args.lr = lr

        agent, network_params, rand_key = train_agent(rand_key, args, env)

        final_eval_info, rand_key = eval_episodes(agent,
                                                  network_params,
                                                  env,
                                                  rand_key,
                                                  n_episodes=1,
                                                  test_eps=0.,
                                                  max_episode_steps=args.max_episode_steps)
        all_qs = np.array([q.item() for q in final_eval_info['episode_qs'][0]])[:-1]

        ground_truth_vals = env.gamma**(np.arange(chain_length - 1)[::-1])
        mse = ((ground_truth_vals - all_qs)**2).mean()

        assert np.isclose(mse, 0, atol=1e-3), f'Values are inaccurate for {mode} values: {all_qs}'

def test_actions():
    args = parse_arguments(return_defaults=True)
    args.max_episode_steps = 1000
    args.seed = 2022

    args.trunc = 5
    args.replay_size = 2500

    args.total_steps = 6000
    args.no_gamma_terminal = True
    args.spec = 'tmaze_hyperparams'
    args.algo = 'multihead_rnn'

    # args.residual_obs_val_input = True

    env = get_env(args, corridor_length=2)

    np.random.seed(args.seed)
    rand_key = jax.random.PRNGKey(args.seed)

    for (loss_mode, action_mode), lr in \
            zip([('td', 'td'), ('mc', 'mc'), ('both', 'td'), ('both', 'mc')], [0.002, 0.0075, 0.0025, 0.005]):
        args.multihead_loss_mode = loss_mode
        args.multihead_action_mode = action_mode
        args.lr = lr

        agent, network_params, rand_key = train_agent(rand_key, args, env)

        final_eval_info, rand_key = eval_episodes(agent,
                                                  network_params,
                                                  env,
                                                  rand_key,
                                                  n_episodes=5,
                                                  test_eps=0.,
                                                  max_episode_steps=args.max_episode_steps)

        final_eval_rewards_compressed = final_eval_info['episode_rewards']

        for compressed_ep_rewards in final_eval_rewards_compressed:
            ep_rewards = uncompress_episode_rewards(compressed_ep_rewards['episode_length'],
                                                    compressed_ep_rewards['most_common_reward'],
                                                    compressed_ep_rewards['compressed_rewards'])

            assert sum(ep_rewards) == 4., f"Optimal actions don't match for " \
                                       f"loss_mode: {loss_mode}, action_mode: {action_mode}"
            
def test_popgym_integration_discrete():
    args = parse_arguments(return_defaults=True)
    args.max_episode_steps = 1000
    args.seed = 2022

    args.trunc = 5
    args.replay_size = 2500

    args.total_steps = 6000
    args.no_gamma_terminal = True
    args.spec = 'popgym-RepeatFirstEasy-v0'
    args.algo = 'multihead_rnn'
    args.gamma = 0.9


    # args.residual_obs_val_input = True

    env = get_env(args)

    np.random.seed(args.seed)
    rand_key = jax.random.PRNGKey(args.seed)

    for (loss_mode, action_mode), lr in \
            zip([('td', 'td'), ('mc', 'mc'), ('both', 'td'), ('both', 'mc')], [0.001, 0.001, 0.001, 0.001]):
        args.multihead_loss_mode = loss_mode
        args.multihead_action_mode = action_mode
        args.lr = lr

        agent, network_params, rand_key = train_agent(rand_key, args, env)

        final_eval_info, rand_key = eval_episodes(agent,
                                                  network_params,
                                                  env,
                                                  rand_key,
                                                  n_episodes=5,
                                                  test_eps=0.,
                                                  max_episode_steps=args.max_episode_steps)

        final_eval_rewards_compressed = final_eval_info['episode_rewards']

        for compressed_ep_rews in final_eval_rewards_compressed:
            ep_rews = uncompress_episode_rewards(compressed_ep_rews['episode_length'],
                                                 compressed_ep_rews['most_common_reward'],
                                                 compressed_ep_rews['compressed_rewards'])

            # TODO not sure what to evaluate here - this assertion doesn't pass reliably.
            # I think there might be a bug in the POPGym library - it claims this env
            # should output a remember indicator on the first observation but that doesn't appear to be true.
            # Not sure if this is a problem; or, if it is a problem, if it's this test's problem.
            
            # assert sum(ep_rews) > -1., f"Model didn't seem to learn for " \
            #                            f"loss_mode: {loss_mode}, action_mode: {action_mode}"

def test_popgym_integration_continuous():
    args = parse_arguments(return_defaults=True)
    args.max_episode_steps = 1000
    args.seed = 2022

    args.trunc = 5
    args.replay_size = 2500

    args.total_steps = 6000
    args.no_gamma_terminal = True
    args.spec = 'popgym-StatelessCartPoleEasy-v0'
    args.algo = 'multihead_rnn'
    args.gamma = 0.9
    args.feature_encoding = 'env_default'


    # args.residual_obs_val_input = True
    env = get_env(args)

    np.random.seed(args.seed)
    rand_key = jax.random.PRNGKey(args.seed)

    for (loss_mode, action_mode), lr in \
            zip([('td', 'td'), ('mc', 'mc'), ('both', 'td'), ('both', 'mc')], [0.001, 0.001, 0.001, 0.001]):
        args.multihead_loss_mode = loss_mode
        args.multihead_action_mode = action_mode
        args.lr = lr

        agent, network_params, rand_key = train_agent(rand_key, args, env)

        final_eval_info, rand_key = eval_episodes(agent,
                                                  network_params,
                                                  env,
                                                  rand_key,
                                                  n_episodes=5,
                                                  test_eps=0.,
                                                  max_episode_steps=args.max_episode_steps)

        final_eval_rewards_compressed = final_eval_info['episode_rewards']

        for compressed_ep_rews in final_eval_rewards_compressed:
            ep_rews = uncompress_episode_rewards(compressed_ep_rews['episode_length'],
                                                 compressed_ep_rews['most_common_reward'],
                                                 compressed_ep_rews['compressed_rewards'])

            # TODO again, I don't know if we expect these small-capacity models to do anything on these problems.
            # Integration seems to work but IDK what to assert.
            # assert sum(ep_rews) > 0.1, f"Model didn't seem to learn for " \
            #                            f"loss_mode: {loss_mode}, action_mode: {action_mode}"

if __name__ == "__main__":
    # test_gamma_terminal()
    # test_td_mc_values()
    # test_both_values()
    test_actions()
    test_popgym_integration_discrete()
    test_popgym_integration_continuous()<|MERGE_RESOLUTION|>--- conflicted
+++ resolved
@@ -15,11 +15,7 @@
 from grl.utils.optimizer import get_optimizer
 from grl.environment.wrappers import GammaTerminalWrapper
 
-<<<<<<< HEAD
-def train_agent(rand_key: jax.random.PRNGKey, args: Namespace, env: Union[MDP, AbstractMDP, GammaTerminalWrapper]) \
-=======
-def train_agent(rand_key: jax.random.PRNGKey, args: Namespace, env: Union[MDP, POMDP]) \
->>>>>>> 2540da77
+def train_agent(rand_key: jax.random.PRNGKey, args: Namespace, env: Union[MDP, POMDP, GammaTerminalWrapper]) \
         -> Tuple[RNNAgent, dict, jax.random.PRNGKey]:
     network = get_network(args, env.action_space.n)
 
@@ -260,17 +256,17 @@
 
         final_eval_rewards_compressed = final_eval_info['episode_rewards']
 
-        for compressed_ep_rews in final_eval_rewards_compressed:
-            ep_rews = uncompress_episode_rewards(compressed_ep_rews['episode_length'],
-                                                 compressed_ep_rews['most_common_reward'],
-                                                 compressed_ep_rews['compressed_rewards'])
+        for compressed_ep_rewards in final_eval_rewards_compressed:
+            ep_rewards = uncompress_episode_rewards(compressed_ep_rewards['episode_length'],
+                                                 compressed_ep_rewards['most_common_reward'],
+                                                 compressed_ep_rewards['compressed_rewards'])
 
             # TODO not sure what to evaluate here - this assertion doesn't pass reliably.
             # I think there might be a bug in the POPGym library - it claims this env
             # should output a remember indicator on the first observation but that doesn't appear to be true.
             # Not sure if this is a problem; or, if it is a problem, if it's this test's problem.
             
-            # assert sum(ep_rews) > -1., f"Model didn't seem to learn for " \
+            # assert sum(ep_rewards) > -1., f"Model didn't seem to learn for " \
             #                            f"loss_mode: {loss_mode}, action_mode: {action_mode}"
 
 def test_popgym_integration_continuous():
@@ -313,14 +309,14 @@
 
         final_eval_rewards_compressed = final_eval_info['episode_rewards']
 
-        for compressed_ep_rews in final_eval_rewards_compressed:
-            ep_rews = uncompress_episode_rewards(compressed_ep_rews['episode_length'],
-                                                 compressed_ep_rews['most_common_reward'],
-                                                 compressed_ep_rews['compressed_rewards'])
+        for compressed_ep_rewards in final_eval_rewards_compressed:
+            ep_rewards = uncompress_episode_rewards(compressed_ep_rewards['episode_length'],
+                                                 compressed_ep_rewards['most_common_reward'],
+                                                 compressed_ep_rewards['compressed_rewards'])
 
             # TODO again, I don't know if we expect these small-capacity models to do anything on these problems.
             # Integration seems to work but IDK what to assert.
-            # assert sum(ep_rews) > 0.1, f"Model didn't seem to learn for " \
+            # assert sum(ep_rewards) > 0.1, f"Model didn't seem to learn for " \
             #                            f"loss_mode: {loss_mode}, action_mode: {action_mode}"
 
 if __name__ == "__main__":
