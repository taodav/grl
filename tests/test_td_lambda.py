--- conflicted
+++ resolved
@@ -24,8 +24,4 @@
 
     print(f"Calculated values: {v[:-1]}\n"
           f"Ground-truth values: {ground_truth_vals}")
-<<<<<<< HEAD
-    assert np.all(np.isclose(v[:-1], ground_truth_vals, atol=1e-3))
-=======
-    assert np.all(np.isclose(v[:-1], ground_truth_vals, atol=1e-2))
->>>>>>> aa3cdf77
+    assert np.all(np.isclose(v[:-1], ground_truth_vals, atol=1e-2))