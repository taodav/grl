--- conflicted
+++ resolved
@@ -19,10 +19,6 @@
                          optimizer_str: str = 'sgd',
                          pi_lr: float = 1.,
                          mi_lr: float = 1.,
-<<<<<<< HEAD
-                         policy_optim_alg: str = 'policy_iter',
-=======
->>>>>>> 9b78bdab
                          mi_iterations: int = 1,
                          mi_steps: int = 50000,
                          pi_steps: int = 50000,
@@ -61,10 +57,7 @@
     amdp = AbstractMDP(mdp, spec['phi'])
     assert amdp.current_state is None, \
         f"AbstractMDP should be stateless and current_state should be None, got {amdp.current_state} instead"
-<<<<<<< HEAD
-=======
-
->>>>>>> 9b78bdab
+
 
     # initialize policy params
     if 'Pi_phi' not in spec or spec['Pi_phi'] is None:
@@ -214,10 +207,6 @@
             print(f"Start MI {mem_it}")
             mem_loss = mem_improvement(agent,
                                        init_amdp,
-<<<<<<< HEAD
-                                       lr=mi_lr,
-=======
->>>>>>> 9b78bdab
                                        iterations=mi_per_step,
                                        log_every=log_every)
             info['mem_loss'].append(mem_loss)
@@ -236,10 +225,6 @@
             # Now we improve our policy again
             policy_output = pi_improvement(agent,
                                            amdp,
-<<<<<<< HEAD
-                                           lr=pi_lr,
-=======
->>>>>>> 9b78bdab
                                            iterations=pi_per_step,
                                            log_every=log_every)
             info['policy_improvement_outputs'].append(policy_output)
@@ -260,11 +245,7 @@
         # Change modes, run policy iteration
         agent.policy_optim_alg = 'policy_iter'
         print("Final policy improvement, after λ-discrep. optimization.")
-<<<<<<< HEAD
-        pi_improvement(agent, final_amdp, lr=pi_lr, iterations=pi_per_step, log_every=log_every)
-=======
         pi_improvement(agent, final_amdp, iterations=pi_per_step, log_every=log_every)
->>>>>>> 9b78bdab
 
         # Plotting for final policy iteration
         print(f"Learnt policy for final policy iteration: \n"
