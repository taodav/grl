import copy
import numpy as np
import jax
import jax.numpy as jnp
from jax.nn import softmax
from tqdm import trange
from functools import partial

from grl.agent.analytical import AnalyticalAgent
from grl.utils.lambda_discrep import lambda_discrep_measures
from grl.mdp import POMDP, MDP
from grl.memory import memory_cross_product
from grl.utils.math import glorot_init, greedify
from grl.utils.loss import discrep_loss
from grl.vi import td_pe

def run_memory_iteration(pomdp: POMDP,
                         mem_params: jnp.ndarray,
                         policy_optim_alg: str = 'policy_iter',
                         optimizer_str: str = 'sgd',
                         pi_lr: float = 1.,
                         mi_lr: float = 1.,
                         mi_iterations: int = 1,
                         mi_steps: int = 50000,
                         pi_steps: int = 50000,
                         rand_key: jax.random.PRNGKey = None,
                         error_type: str = 'l2',
                         value_type: str = 'q',
                         objective: str = 'discrep',
                         lambda_0: float = 0.,
                         lambda_1: float = 1.,
                         alpha: float = 1.,
                         pi_params: jnp.ndarray = None,
                         epsilon: float = 0.1,
                         flip_count_prob: bool = False):
    """
    Wrapper function for the Memory Iteration algorithm.
    Memory iteration intersperses memory improvement and policy improvement.
    :param pomdp:                POMDP to do memory iteration on.
    :param pi_lr:               Policy improvement learning rate
    :param mi_lr:               Memory improvement learning rate
    :param policy_optim_alg:    Which policy improvement algorithm do we use?
        (discrep_max: discrepancy maximization | discrep_min: discrepancy minimization | policy_iter: policy iteration
        | policy_grad: policy gradient)
    :param mi_iterations:       How many memory iterations do we do?
    :param mi_steps:            Number of memory improvement steps PER memory iteration step.
    :param pi_steps:            Number of policy improvement steps PER memory iteration step.
    :param flip_count_prob:     Do we flip our count probabilities over observations for memory loss?.
    :param lambda_0:            What's our first lambda parameter for lambda discrep?
    :param lambda_1:            What's our second lambda parameter for lambda discrep?
    :param alpha:               How uniform do we want our lambda discrep weighting?
    """
    assert isinstance(pomdp, POMDP) and pomdp.current_state is None, \
        f"POMDP should be stateless and current_state should be None, got {pomdp.current_state} instead"

    # If pi_params is initialized, we start with some given
    # policy params and don't do the first policy improvement step.
    init_pi_improvement = False
    if pi_params is None:
        init_pi_improvement = True
        pi_params = glorot_init((pomdp.observation_space.n, pomdp.action_space.n), scale=0.2)
    initial_policy = softmax(pi_params, axis=-1)

    agent = AnalyticalAgent(pi_params,
                            rand_key,
                            optim_str=optimizer_str,
                            pi_lr=pi_lr,
                            mi_lr=mi_lr,
                            mem_params=mem_params,
                            policy_optim_alg=policy_optim_alg,
                            error_type=error_type,
                            value_type=value_type,
                            objective=objective,
                            lambda_0=lambda_0,
                            lambda_1=lambda_1,
                            alpha=alpha,
                            epsilon=epsilon,
                            flip_count_prob=flip_count_prob)

    info, agent = memory_iteration(agent,
                                   pomdp,
                                   mi_iterations=mi_iterations,
                                   pi_per_step=pi_steps,
                                   mi_per_step=mi_steps,
                                   init_pi_improvement=init_pi_improvement)

    discrep_loss_fn = partial(discrep_loss,
                              value_type=value_type,
                              error_type=error_type,
                              alpha=alpha)
    get_measures = partial(lambda_discrep_measures, discrep_loss_fn=discrep_loss_fn)

    info['initial_policy'] = initial_policy
    # we get lambda discrepancies here
    # initial policy lambda-discrepancy
    info['initial_policy_stats'] = get_measures(pomdp, initial_policy)
    info['initial_improvement_stats'] = get_measures(pomdp, info['initial_improvement_policy'])
    greedy_initial_improvement_policy = greedify(info['initial_improvement_policy'])
    info['greedy_initial_improvement_stats'] = get_measures(pomdp,
                                                            greedy_initial_improvement_policy)

    if policy_optim_alg in ['discrep_max', 'discrep_min'] or not init_pi_improvement:
        info['td_optimal_policy_stats'] = get_measures(pomdp, info['td_optimal_memoryless_policy'])
        info['greedy_td_optimal_policy_stats'] = get_measures(
            pomdp, greedify(info['td_optimal_memoryless_policy']))

    # Initial memory pomdp w/ initial improvement policy discrep
    if 'initial_mem_params' in info and info['initial_mem_params'] is not None:
        init_mem_pomdp = memory_cross_product(info['initial_mem_params'], pomdp)
        info['initial_mem_stats'] = get_measures(init_mem_pomdp,
                                                 info['initial_expanded_improvement_policy'])

    # Final memory w/ final policy discrep
    final_mem_pomdp = memory_cross_product(agent.mem_params, pomdp)
    info['final_mem_stats'] = get_measures(final_mem_pomdp, agent.policy)
    greedy_final_policy = greedify(agent.policy)
    info['greedy_final_mem_stats'] = get_measures(final_mem_pomdp, greedy_final_policy)

    def perf_from_stats(stats: dict) -> float:
        return np.dot(stats['state_vals_v'], stats['p0']).item()

    print("Finished Memory Iteration.")
    print(f"Initial policy performance: {perf_from_stats(info['initial_policy_stats']):.4f}")
    print(
        f"Initial improvement performance: {perf_from_stats(info['initial_improvement_stats']):.4f}"
    )
    if 'greedy_td_optimal_policy_stats' in info:
        print(
            f"TD-optimal policy performance: {perf_from_stats(info['greedy_td_optimal_policy_stats']):.4f}"
        )
    print(f"Final performance after MI: {perf_from_stats(info['greedy_final_mem_stats']):.4f}")

    return info, agent

def memory_iteration(
    agent: AnalyticalAgent,
    init_pomdp: POMDP,
    pi_per_step: int = 50000,
    mi_per_step: int = 50000,
    mi_iterations: int = 1,
    init_pi_improvement: bool = True,
    log_every: int = 1000,
):
    """
    The memory iteration algorithm. This algorithm flips between improving
    policy parameters to maximize return, and memory parameters to minimize lambda discrepancy.
    Each step of memory iteration includes multiple steps of memory improvement and policy improvement.
    :param agent:               Agent instance to run memory iteration.
    :param init_pomdp:           Initial abstract MDP for us to train our agent on.
    :param pi_lr:               Policy improvement learning rate
    :param mi_lr:               Memory improvement learning rate
    :param pi_per_step:         Number of policy improvement steps PER memory iteration step.
    :param mi_per_step:         Number of memory improvement steps PER memory iteration step.
    :param mi_iterations:       Number of steps of memory iteration to perform.
    :param init_pi_improvement: Do we start out with an initial policy improvement step?
    :param log_every:           How often do we log stats?
    """
    info = {'policy_improvement_outputs': [], 'mem_loss': []}
    td_v_vals, td_q_vals = td_pe(agent.policy, init_pomdp)
    info['initial_values'] = {'v': td_v_vals, 'q': td_q_vals}

    if agent.policy_optim_alg in ['discrep_max', 'discrep_min'] or not init_pi_improvement:
        initial_pi_params = agent.pi_params.copy()

        og_policy_optim_algo = agent.policy_optim_alg

        # Change modes, run policy iteration
        agent.policy_optim_alg = 'policy_iter'
        print(f"Calculating TD-optimal memoryless policy over {pi_per_step} steps")
        pi_improvement(agent, init_pomdp, iterations=pi_per_step, log_every=log_every)
        info['td_optimal_memoryless_policy'] = agent.policy.copy()
        print(f"Converged to TD-optimal memoryless policy: \n{agent.policy}\n")

        # reset our policy again
        agent.pi_params = initial_pi_params
        agent.policy_optim_alg = og_policy_optim_algo

    if init_pi_improvement:
        # initial policy improvement
        print("Initial policy improvement step")
        initial_outputs = pi_improvement(agent,
                                         init_pomdp,
                                         iterations=pi_per_step,
                                         log_every=log_every)
        info['policy_improvement_outputs'].append(initial_outputs)

    info['initial_improvement_policy'] = agent.policy.copy()
    print(f"Starting (unexpanded) policy: \n{agent.policy}\n")

    if agent.mem_params is not None:
        # we have to set our policy over our memory MDP now
        # we do so with a random/copied policy given new memory bit
        info['initial_mem_params'] = agent.mem_params

        agent.new_pi_over_mem()
        info['initial_expanded_improvement_policy'] = agent.policy.copy()
        print(f"Starting (expanded) policy: \n{agent.policy}\n")
        print(f"Starting memory: \n{agent.memory}\n")

    pomdp = copy.deepcopy(init_pomdp)

    for mem_it in range(mi_iterations):
        if agent.mem_params is not None and mi_per_step > 0:
            print(f"Start MI {mem_it}")
            mem_loss = mem_improvement(agent,
                                       init_pomdp,
                                       iterations=mi_per_step,
                                       log_every=log_every)
            info['mem_loss'].append(mem_loss)

            # Plotting for memory iteration
            print(f"Learnt memory for iteration {mem_it}: \n"
                  f"{agent.memory}")

            # Make a NEW memory AMDP
            pomdp = memory_cross_product(agent.mem_params, init_pomdp)

        if pi_per_step > 0:
            # reset our policy parameters
            agent.reset_pi_params((pomdp.observation_space.n, pomdp.action_space.n))

            # Now we improve our policy again
            policy_output = pi_improvement(agent,
                                           pomdp,
                                           iterations=pi_per_step,
                                           log_every=log_every)
            info['policy_improvement_outputs'].append(policy_output)

            # Plotting for policy improvement
            print(f"Learnt policy for iteration {mem_it}: \n"
                  f"{agent.policy}")

    final_pomdp = pomdp

    # if we maximize lambda discrepancy, we need to do a final policy improvement step, with policy iteration.
    if agent.policy_optim_alg in ['discrep_max', 'discrep_min']:
        info[f'final_{agent.policy_optim_alg}_pi_params'] = agent.pi_params.copy()
        agent.reset_pi_params()

        og_policy_optim_algo = agent.policy_optim_alg

        # Change modes, run policy iteration
        agent.policy_optim_alg = 'policy_iter'
        print("Final policy improvement, after λ-discrep. optimization.")
        pi_improvement(agent, final_pomdp, iterations=pi_per_step, log_every=log_every)

        # Plotting for final policy iteration
        print(f"Learnt policy for final policy iteration: \n"
              f"{agent.policy}")

        # change our mode back
        agent.policy_optim_alg = og_policy_optim_algo

    # here we calculate our value function for our final policy and final memory
    td_v_vals, td_q_vals = td_pe(agent.policy, final_pomdp)
    info['final_outputs'] = {'v': td_v_vals, 'q': td_q_vals}

    return info, agent

def pi_improvement(agent: AnalyticalAgent,
                   pomdp: POMDP,
                   iterations: int = 10000,
                   log_every: int = 1000,
                   progress_bar: bool = True) -> dict:
    """
    Policy improvement over multiple steps.
    :param agent:               Agent instance to run memory iteration.
    :param pomdp:                Initial abstract MDP for us to train our policy on.
    :param lr:                  Policy improvement learning rate
    :param iterations:          Number of policy improvement steps.
    :param log_every:           How many steps per log?
    """
    output = {}
    to_iterate = range(iterations)
    if progress_bar:
        to_iterate = trange(iterations)
    for it in to_iterate:
<<<<<<< HEAD
        old_policy = agent.pi_params.copy()
        output = agent.policy_improvement(amdp, lr)
        new_policy = agent.pi_params
        did_change = not np.allclose(old_policy, new_policy, atol=0.01)
=======
        output = agent.policy_improvement(pomdp)
>>>>>>> 2b7b09e3
        if it % log_every == 0:
            if agent.policy_optim_alg == 'policy_grad':
                print(f"initial state value for iteration {it}: {output['v_0'].item():.4f}")
            if agent.policy_optim_alg in ['discrep_min', 'discrep_max']:
                print(f"discrep for pi iteration {it}: {output['loss'].item():.4f}")
            # elif agent.policy_optim_alg == 'policy_iter':
            #     outputs.append(output)
        if not did_change:
            break
    return output

def mem_improvement(agent: AnalyticalAgent,
                    pomdp: POMDP,
                    iterations: int = 10000,
                    log_every: int = 1000,
                    progress_bar: bool = True) -> np.ndarray:
    """
    Memory improvement over multiple steps
    """
    memory_losses = []
    to_iterate = range(iterations)
    if progress_bar:
        to_iterate = trange(iterations)
    for it in to_iterate:
        loss = agent.memory_improvement(pomdp)
        if it % log_every == 0:
            print(f"Memory improvement loss for step {it}: {loss.item():.4f}")
            memory_losses.append(loss.item())
    return np.array(memory_losses)<|MERGE_RESOLUTION|>--- conflicted
+++ resolved
@@ -275,14 +275,10 @@
     if progress_bar:
         to_iterate = trange(iterations)
     for it in to_iterate:
-<<<<<<< HEAD
         old_policy = agent.pi_params.copy()
-        output = agent.policy_improvement(amdp, lr)
+        output = agent.policy_improvement(pomdp)
         new_policy = agent.pi_params
         did_change = not np.allclose(old_policy, new_policy, atol=0.01)
-=======
-        output = agent.policy_improvement(pomdp)
->>>>>>> 2b7b09e3
         if it % log_every == 0:
             if agent.policy_optim_alg == 'policy_grad':
                 print(f"initial state value for iteration {it}: {output['v_0'].item():.4f}")
