--- conflicted
+++ resolved
@@ -68,13 +68,8 @@
             'learning_rate': learning_rate,
             'trace_type': trace_type
         }
-<<<<<<< HEAD
-        self.q_td = TDLambdaQFunction(lambda_=0, **q_fn_kwargs)
-        self.q_mc = TDLambdaQFunction(lambda_=0.99999, **q_fn_kwargs)
-=======
         self.q_td = TDLambdaQFunction(lambda_=self.lambda_0, **q_fn_kwargs)
         self.q_mc = TDLambdaQFunction(lambda_=self.lambda_1, **q_fn_kwargs)
->>>>>>> 9b78bdab
         self.replay = ReplayMemory(capacity=replay_buffer_size,
                                    on_retrieve={'*': lambda x: np.asarray(x)})
         self.reset_memory_state()
