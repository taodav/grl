import numpy as np
from typing import Union

from grl.utils.math import glorot_init, reverse_softmax
"""
1 bit memory functions with three obs: r, b, t
and 2 actions: up, down

Dimensions: AxZxMxM

"f" - fuzzy identity memory function
"""

<<<<<<< HEAD
def get_memory(memory_id: int,
               n_obs: int = None,
               n_actions: int = None,
               n_mem_states: int = 2) -> np.ndarray:
    current_module = globals()
    mem_name = f'memory_{memory_id}'
    if memory_id == 0:
        if n_obs is None or n_actions is None:
            raise ValueError('Must specify n_obs and n_actions when generating memory params')
        mem_params = glorot_init((n_actions, n_obs, n_mem_states, n_mem_states))
    else:
        if mem_name in current_module:
            T_mem = current_module[mem_name]
            # smooth out for softmax
            mem_params = reverse_softmax(T_mem)
=======
def get_memory(memory_id: str,
               n_obs: int = None,
               n_actions: int = None,
               n_mem_states: int = 2,
               fuzz: float = 0.1) -> np.ndarray:
    current_module = globals()
    mem_name = f'memory_{memory_id}'
    if memory_id.isdigit():
        if int(memory_id) == 0:
            assert (n_obs is not None) and (n_actions is not None), \
                f"Either arguments n_obs and n_actions cannot be None for glorot_init. Got {n_obs} and {n_actions} respectively."
            mem_params = glorot_init((n_actions, n_obs, n_mem_states, n_mem_states))
>>>>>>> cd164a35
        else:
            if mem_name in current_module:
                T_mem = current_module[mem_name]
                # smooth out for softmax
                mem_params = reverse_softmax(T_mem)
            else:
                raise NotImplementedError(f'{mem_name} not found in memory_lib.py') from None
    elif memory_id == 'f':
        assert (n_obs is not None) and (n_actions is not None), \
            f"Either arguments n_obs and n_actions cannot be None for glorot_init. Got {n_obs} and {n_actions} respectively."
        identity = np.eye(n_mem_states)
        fuzzy_identity = identity - identity * fuzz + (1 - identity) * fuzz
        # 1 x 1 x n_mem_states x n_mem_states
        fuzzy_expanded_identity = np.expand_dims(np.expand_dims(fuzzy_identity, 0), 0)
        mem_func = fuzzy_expanded_identity.repeat(n_actions, axis=1).repeat(n_obs, axis=0)

        mem_params = reverse_softmax(mem_func)
    else:
        raise NotImplementedError(f"No memory of id {memory_id} exists.")
    return mem_params

mem_1 = np.array([
    [ # red
        # Pr(m'| m, o)
        # m0', m1'
        [1., 0], # m0
        [1, 0], # m1
    ],
    [ # blue
        [1, 0],
        [1, 0],
    ],
    [ # terminal
        [1, 0],
        [1, 0],
    ],
])
memory_1 = np.array([mem_1, mem_1]) # up, down

mem_3 = np.array([
    [ # red
        [1., 0], # s0, s1
        [0, 1],
    ],
    [ # blue
        [1, 0],
        [0, 1],
    ],
    [ # terminal
        [1, 0],
        [0, 1],
    ],
])
memory_3 = np.array([mem_3, mem_3])

mem_4 = np.array([
    [ # red
        [1., 0], # s0, s1
        [1, 0],
    ],
    [ # blue
        [0, 1],
        [1, 0],
    ],
    [ # terminal
        [1, 0],
        [1, 0],
    ],
])
memory_4 = np.stack([mem_4, mem_4])

mem_5 = np.array([
    [ # red
        #s0, s1
        [1, 0.],
        [1, 0],
    ],
    [ # blue
        [0, 1],
        [0, 1],
    ],
    [ # terminal
        [1, 0],
        [1, 0],
    ],
])
memory_5 = np.stack([mem_5, mem_5])

mem_6 = np.array([
    [ # red
        #s0, s1
        [1, 0.],
        [0, 1],
    ],
    [ # blue
        [0, 1],
        [1, 0],
    ],
    [ # terminal
        [1, 0],
        [1, 0],
    ],
])
memory_6 = np.stack([mem_6, mem_6])

mem_7 = np.array([
    # "Have I ever seen blue?"
    [ # red
        #s0, s1
        [1, 0.],
        [0, 1],
    ],
    [ # blue
        [0, 1],
        [0, 1],
    ],
    [ # terminal
        [1, 0],
        [0, 1],
    ],
])
memory_7 = np.stack([mem_7, mem_7])

mem_12 = np.array([
    # always flip the bit!
    [ # red
        #s0, s1
        [0, 1.],
        [1, 0],
    ],
    [ # blue
        [0, 1],
        [1, 0],
    ],
    [ # terminal
        [0, 1],
        [1, 0],
    ],
])
memory_12 = np.stack([mem_12, mem_12])

mem_102 = np.array([
    # always flip the bit!
    [ # red
        #s0, s1
        [0, 1.],
        [1, 0],
    ],
    [ # terminal
        [0, 1],
        [1, 0],
    ],
])
memory_102 = np.stack([mem_102, mem_102])

mem_103 = np.array([
    # -> 1, always
    [ # red
        #m0' m1'
        [0, 1.],
        [0, 1],
    ],
    [ # terminal
        [0, 1],
        [0, 1],
    ],
])
memory_103 = np.stack([mem_103, mem_103])

mem_13 = np.array([
    [ # red
        [0., 1], # s0, s1
        [1, 0],
    ],
    [ # blue
        [0, 1],
        [0, 1],
    ],
    [ # terminal
        [0, 1],
        [1, 0],
    ],
])
memory_13 = np.stack([mem_13, mem_13])

mem_14 = np.array([
    [ # red
        [0., 1], # s0, s1
        [0, 1],
    ],
    [ # blue
        [0, 1],
        [1, 0],
    ],
    [ # terminal
        [0, 1],
        [1, 0],
    ],
])
memory_14 = np.stack([mem_14, mem_14])

mem_15_solid = np.array([
    [ # red
        [0., 1], # s0, s1
        [1, 0],
    ],
    [ # blue
        [1, 0],
        [1, 0],
    ],
    [ # terminal
        [1, 0],
        [1, 0],
    ],
])
mem_15_dashed = np.array([
    [ # red
        [1., 0], # s0, s1
        [1, 0],
    ],
    [ # blue
        [1, 0],
        [1, 0],
    ],
    [ # terminal
        [1, 0],
        [1, 0],
    ],
])
memory_15 = np.stack([mem_15_solid, mem_15_dashed])

# Optimal memory for t-maze
mem_16 = np.array([
    [
        # Pr(m'| m, o)
        # m0', m1'
        [1., 0], # m0
        [1, 0], # m1
    ],
    [ # we see the goal as DOWN
        [0, 1],
        [0, 1],
    ],
    [ # corridor
        [1, 0],
        [0, 1],
    ],
    [ # junction
        [1, 0],
        [0, 1],
    ],
    [ # terminal
        [1, 0],
        [0, 1],
    ],
])
memory_16 = np.array([mem_16, mem_16, mem_16, mem_16]) # up, down, right, left

# Memory for t-maze, where we can set the initial transition probabilities.
p = 0.4
q = 0.6
mem_17 = np.array([
    [ # we see the goal as UP
        # Pr(m'| m, o)
        # m0', m1'
        [p, 1 - p], # m0
        [q, 1 - q], # m1
    ],
    [ # we see the goal as DOWN
        [p, 1 - p],
        [q, 1 - q],
    ],
    [ # corridor
        [p, 1 - p],
        [q, 1 - q],
    ],
    [ # junction
        [p, 1 - p],
        [q, 1 - q],
    ],
    [ # terminal
        [p, 1 - p],
        [q, 1 - q],
    ],
])
memory_17 = np.array([mem_17, mem_17, mem_17, mem_17]) # up, down, right, left

# Optimal memory for t-maze
mem_18 = np.array([
    [ # we see the goal as UP
        # Pr(m'| m, o)
        # m0', m1'
        [1., 0], # m0
        [1, 0], # m1
    ],
    [ # we see the goal as DOWN
        [0, 1],
        [0, 1],
    ],
    [ # corridor
        [0, 1],
        [1, 0],
    ],
    [ # junction
        [1, 0],
        [0, 1],
    ],
    [ # terminal
        [1, 0],
        [0, 1],
    ],
])
memory_18 = np.array([mem_18, mem_18, mem_18, mem_18]) # up, down, right, left<|MERGE_RESOLUTION|>--- conflicted
+++ resolved
@@ -11,23 +11,6 @@
 "f" - fuzzy identity memory function
 """
 
-<<<<<<< HEAD
-def get_memory(memory_id: int,
-               n_obs: int = None,
-               n_actions: int = None,
-               n_mem_states: int = 2) -> np.ndarray:
-    current_module = globals()
-    mem_name = f'memory_{memory_id}'
-    if memory_id == 0:
-        if n_obs is None or n_actions is None:
-            raise ValueError('Must specify n_obs and n_actions when generating memory params')
-        mem_params = glorot_init((n_actions, n_obs, n_mem_states, n_mem_states))
-    else:
-        if mem_name in current_module:
-            T_mem = current_module[mem_name]
-            # smooth out for softmax
-            mem_params = reverse_softmax(T_mem)
-=======
 def get_memory(memory_id: str,
                n_obs: int = None,
                n_actions: int = None,
@@ -37,10 +20,9 @@
     mem_name = f'memory_{memory_id}'
     if memory_id.isdigit():
         if int(memory_id) == 0:
-            assert (n_obs is not None) and (n_actions is not None), \
-                f"Either arguments n_obs and n_actions cannot be None for glorot_init. Got {n_obs} and {n_actions} respectively."
+            if n_obs is None or n_actions is None:
+                raise ValueError('Must specify n_obs and n_actions when generating memory params')
             mem_params = glorot_init((n_actions, n_obs, n_mem_states, n_mem_states))
->>>>>>> cd164a35
         else:
             if mem_name in current_module:
                 T_mem = current_module[mem_name]
