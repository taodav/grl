--- conflicted
+++ resolved
@@ -8,21 +8,13 @@
 from grl.utils.math import normalize
 from definitions import ROOT_DIR
 
-<<<<<<< HEAD
-def load_spec(name, memory_id: str = None, n_mem_states: int = 2, mem_fuzz: float = 0.1, **kwargs):
-=======
 def load_spec(name, memory_id: str = None, n_mem_states: int = 2, mem_leakiness: float = 0.1, **kwargs):
->>>>>>> 9b78bdab
     """
     Loads a pre-defined POMDP
     :param name:            The name of the function or .POMDP file defining the POMDP.
     :param memory_id:       ID of memory function to use.
     :param n_mem_states:    Number of memory states allowed.
-<<<<<<< HEAD
-    :param mem_fuzz:            for memory_id="f" - how much fuzz do we use for the fuzzy identity function.
-=======
     :param mem_leakiness:   for memory_id="f" - how leaky do is out leaky identity function.
->>>>>>> 9b78bdab
 
     The following **kwargs are specified for the following specs:
     tmaze_hyperparams:
@@ -71,11 +63,7 @@
                                         n_obs=spec['phi'].shape[-1],
                                         n_actions=spec['T'].shape[0],
                                         n_mem_states=n_mem_states,
-<<<<<<< HEAD
-                                        fuzz=mem_fuzz)
-=======
                                         leakiness=mem_leakiness)
->>>>>>> 9b78bdab
 
     # Make sure probs sum to 1
     # e.g. if they are [0.333, 0.333, 0.333], normalizing will do so
