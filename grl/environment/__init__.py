--- conflicted
+++ resolved
@@ -12,33 +12,38 @@
             rand_state: np.random.RandomState = None,
             rand_key: jax.random.PRNGKey = None,
             **kwargs):
-    # First we check our POMDP specs
-    try:
-<<<<<<< HEAD
-        env, _ = load_pomdp(args.spec, rand_key=rand_key, **kwargs)
-    except NotImplementedError:
-        # try to load from popgym
-        # validate input: we need a custom gamma for popgym args as they don't come with a gamma
-        if args.gamma is None:
-            raise AttributeError("Can't load non-native environments without passing in gamma!")
+    # for cleanliness, check rocksample first
+    # we should never have a pomdp file named rocksample anyway so this should be ok!
+    if args.spec == 'rocksample':
+        env = RockSample(rand_key=rand_key, **kwargs)
+    else:
+        # try to load one of our native envs
         try:
-            env = get_popgym_env(args, rand_key=rand_key, **kwargs)
-        except AttributeError:
-            # don't have anything else implemented
-            raise NotImplementedError
-=======
-        env, _ = load_pomdp(args.spec, rand_key=rand_state, **kwargs)
->>>>>>> 2540da77
+            env, _ = load_pomdp(args.spec, rand_key=rand_state, **kwargs)
 
-        # TODO: some features are already encoded in a one-hot manner.
-        if args.feature_encoding == 'one_hot':
-            env = OneHotObservationWrapper(env)
-    except AttributeError:
-        if args.spec == 'rocksample':
-            env = RockSample(rand_key=rand_key, **kwargs)
-        else:
-            raise NotImplementedError
+            # TODO this isn't DRY but idk how to fix this until David's TODO is fixed
+            # TODO: some features are already encoded in a one-hot manner.
+            if args.feature_encoding == 'one_hot':
+                env = OneHotObservationWrapper(env)
 
+        except NotImplementedError:
+            # try to load from popgym
+            # validate input: we need a custom gamma for popgym args as they don't come with a gamma
+            if args.gamma is None:
+                raise AttributeError("Can't load non-native environments without passing in gamma!")
+            try:
+                env = get_popgym_env(args, rand_key=rand_state, **kwargs)
+                
+            except AttributeError:
+                # don't have anything else implemented
+                raise NotImplementedError
+            
+            # TODO this isn't DRY but idk how to fix this until David's TODO is fixed
+            # TODO: some features are already encoded in a one-hot manner.
+            if args.feature_encoding == 'one_hot':
+                env = OneHotObservationWrapper(env)
+            
+        
     if args.action_cond == 'cat':
         env = OneHotActionConcatWrapper(env)
 
