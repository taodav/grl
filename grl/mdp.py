--- conflicted
+++ resolved
@@ -125,7 +125,6 @@
             old_distr = state_distr
         return state_distr
 
-<<<<<<< HEAD
     def reset(self, state=None):
         if state is None:
             state = np.random.choice(self.n_states, p=self.p0)
@@ -149,21 +148,6 @@
         self.current_state = next_state
         # Conform to new-style Gym API
         return observation, reward, terminal, truncated, info
-=======
-    def step(self, s, a, gamma):
-        pr_next_s = self.T[a, s]
-        sp = np.random.choice(self.n_states, p=pr_next_s)
-        r = self.R[a][s][sp]
-        # Check if sp is terminal state
-        sp_is_absorbing = (self.T[:, sp, sp] == 1)
-        done = sp_is_absorbing.all()
-        # Discounting
-        # End episode with probability 1-gamma
-        if np.random.uniform() < (1 - gamma):
-            done = True
-
-        return sp, r, done
->>>>>>> cd164a35
 
     def observe(self, s):
         return s
@@ -206,7 +190,6 @@
         mdp = cls(T, R, p0, gamma)
         return mdp
 
-
 class BlockMDP(MDP):
     def __init__(self, base_mdp, n_obs_per_block=2, obs_fn=None):
         super().__init__(base_mdp.T, base_mdp.R, base_mdp.gamma)
