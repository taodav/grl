--- conflicted
+++ resolved
@@ -10,13 +10,8 @@
     if discrep_loss_fn is None:
         discrep_loss_fn = partial(discrep_loss, value_type='q', error_type='l2', alpha=1.)
 
-<<<<<<< HEAD
-    state_vals, _, _, _ = analytical_pe(pi, amdp)
-    discrep, mc_vals, td_vals = discrep_loss_fn(pi, amdp)
-=======
     state_vals, _, _, _ = analytical_pe(pi, pomdp)
     discrep, mc_vals, td_vals = discrep_loss_fn(pi, pomdp)
->>>>>>> 2b7b09e3
 
     measures = {
         'discrep': discrep,
