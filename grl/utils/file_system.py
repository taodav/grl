--- conflicted
+++ resolved
@@ -14,15 +14,9 @@
     args_hash = make_hash_md5(args.__dict__)
     time_str = time.strftime("%Y%m%d-%H%M%S")
 
-<<<<<<< HEAD
-    if args.experiment_name is not None:
-        results_dir /= args.experiment_name
-    results_dir.mkdir(exist_ok=True, parents=True)
-=======
     if args.study_name is not None:
         results_dir /= args.study_name
-    results_dir.mkdir(exist_ok=True)
->>>>>>> 9b78bdab
+    results_dir.mkdir(exist_ok=True, parents=True)
     results_path = results_dir / f"{args.spec}_seed({args.seed})_time({time_str})_{args_hash}.npy"
     return results_path
 
