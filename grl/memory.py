from .mdp import MDP, AbstractMDP

<<<<<<< HEAD
# import numpy as np
import numpy as np
=======
import numpy as onp
import jax.numpy as np
>>>>>>> c034e808
from jax.config import config
from tqdm import tqdm

config.update("jax_enable_x64", True)
config.update('jax_platform_name', 'cpu')

def memory_cross_product(amdp, T_mem):
    """
    Returns AMDP resulting from cross product of the underlying MDP with given memory function

    :param amdp:  AMDP
    :param T_mem: memory transition function
    """
    T = amdp.T
    R = amdp.R
    phi = amdp.phi
    n_states = T.shape[-1]
    n_states_m = T_mem.shape[-1]
    n_states_x = n_states * n_states_m # cross (x) product MDP
    T_x = np.zeros((T.shape[0], n_states_x, n_states_x))
    R_x = np.zeros((R.shape[0], n_states_x, n_states_x))
    phi_x = np.zeros((n_states_x, phi.shape[-1] * n_states_m))

    # Rewards only depend on MDP (not memory function)
    R_x = R.repeat(n_states_m, axis=1).repeat(n_states_m, axis=2)

    # T_mem_phi is like T_pi
    # It is SxAxMxM
    T_mem_phi = np.tensordot(phi, T_mem.swapaxes(0, 1), axes=1)

    # Outer product that compacts the two i dimensions and the two l dimensions
    # (SxAxMxM, AxSxS -> AxSMxSM), where SM=x
    T_x = np.einsum('iljk,lim->lijmk', T_mem_phi, T).reshape(T.shape[0], n_states_x, n_states_x)

    # The new obs_x are the original obs times memory states
    # E.g. obs={r,b} and mem={0,1} -> obs_x={r0,r1,b0,b1}
    phi_x = np.kron(phi, np.eye(n_states_m))

    # Assuming memory starts with all 0s
    p0_x = np.zeros(n_states_x)
    p0_x[::n_states_m] = amdp.p0
    mdp_x = MDP(T_x, R_x, p0_x, amdp.gamma)
    return AbstractMDP(mdp_x, phi_x)

def generate_1bit_mem_fns(n_obs, n_actions):
    """
    Generates all possible deterministic 1 bit memory functions with given number of obs and actions.
    There are M^(MZA) memory functions.
    1 bit means M=2.

    Example:
    For 2 obs (r, b) and 2 actions (up, down), binary_mp=10011000 looks like:

    m o_a    mp
    -----------
    0 r_up   1
    0 r_down 0
    0 b_up   0
    0 b_down 1
    1 r_up   1
    1 r_down 0
    1 b_up   0
    1 b_down 0

    """
    # TODO: add tests
    n_mem_states = 2
    fns = []

    MZA = n_mem_states * n_obs * n_actions
    for i in tqdm(range(n_mem_states**(MZA))):
        T_mem = generate_mem_fn(i, n_mem_states, n_obs, n_actions)
        fns.append(T_mem)

    return fns

def generate_mem_fn(mem_fn_id, n_mem_states, n_obs, n_actions):
    """Generate the AxZxMxM memory function transition matrix for the given
    mem_fn_id and sizes.

    :param mem_fn_id: a decimal number whose binary representation is m'
    """

    MZA = n_mem_states * n_obs * n_actions
    n_valid_mem_fns = n_mem_states**MZA
    if mem_fn_id is not None and (mem_fn_id >= n_valid_mem_fns or mem_fn_id < 0):
        raise ValueError(f'Unknown mem_fn_id: {mem_fn_id}')

    binary_mp = format(mem_fn_id, 'b').zfill(MZA)
    T_mem = onp.zeros((n_actions, n_obs, n_mem_states, n_mem_states))
    for m in range(n_mem_states):
        for ob in range(n_obs):
            for a in range(n_actions):
                mp = int(binary_mp[m * n_obs * n_actions + ob * n_actions + a])
                T_mem[a, ob, m, mp] = 1
    return T_mem<|MERGE_RESOLUTION|>--- conflicted
+++ resolved
@@ -1,12 +1,7 @@
 from .mdp import MDP, AbstractMDP
 
-<<<<<<< HEAD
-# import numpy as np
-import numpy as np
-=======
 import numpy as onp
 import jax.numpy as np
->>>>>>> c034e808
 from jax.config import config
 from tqdm import tqdm
 
